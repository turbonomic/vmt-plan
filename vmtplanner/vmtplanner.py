from __future__ import absolute_import
from __future__ import division
from __future__ import print_function

import datetime
import time
import math
import json
import vmtconnect

try:
    from urllib.parse import urlencode
except ImportError:
    from urllib import urlencode

try:
    from enum import Enum
except ImportError:
    try:
        from aenum import Enum
    except ImportError:
        print('Critical failure: no enum module found')


<<<<<<< HEAD
__version__ = '1.1.1'
=======
__version__ = '1.2.0'
>>>>>>> d9aeea55
__all__ = [
    'MarketError',
    'InvalidMarketError',
    'PlanError',
    'PlanRunning',
    'PlanRunFailure',
    'PlanDeprovisionError',
    'PlanExecutionExceeded',
    'MarketState',
    'PlanSetting',
    'PlanType',
    'ServerResponse',
    'Plan',
    'PlanSpec'
]

_VERSION_REQ = ['5.8.5+']
_VERSION_EXC = []


## ----------------------------------------------------
##  Error Classes
## ----------------------------------------------------
# base market error
class MarketError(Exception):
    """Base market exception class."""
    pass


class InvalidMarketError(MarketError):
    """Raised when trying to reference a market that does not exist."""
    pass


# base plan error
class PlanError(Exception):
    """Base plan exception class."""
    pass


# plan running
class PlanRunning(PlanError):
    """Raised when a plan is already running."""
    pass


# unable to run a plan
class PlanRunFailure(PlanError):
    """Raised when a plan fails to start."""
    pass


# plan deprovisioning failure
class PlanDeprovisionError(PlanError):
    """Raised when there is an error removing a plan."""
    pass


# plan timeout exceeded
class PlanExecutionExceeded(PlanError):
    """Raised when a plan exceeds the timeout period specified."""
    pass



## ----------------------------------------------------
##  Enumerated Classes
## ----------------------------------------------------
#HostState = Enum('HostState', 'maintenanceOn maintenanceOff powerOn powerOff failoverOn failoverOff')

class MarketState(Enum):
    """Market states."""

    #: Indicates market plan is setup and ready to be run.
    READY_TO_START = 'ready'

    #: Indicates the plan scope is being copied.
    COPYING = 'copy'

    #: Indicates the market plan is being deleted.
    DELETING = 'del'

    #: Indicates the market plan is running.
    RUNNING = 'run'

    #: Indicates the market plan succeeded.
    SUCCEEDED = 'success'

    #: Indicates the market plan stopped.
    STOPPED = 'stop'


class PlanType(Enum):
    """Plan scenario types."""
    #:
    ADD_WORKLOAD = 'ADD_WORKLOAD'
    #:
    CLOUD_MIGRATION = 'CLOUD_MIGRATION'
    #:
    CUSTOM = 'CUSTOM'
    #:
    DECOMMISSION_HOST = 'DECOMMISSION_HOST'
    #:
    PROJECTION = 'PROJECTION'
    #:
    RECONFIGURE_HARDWARE = 'RECONFIGURE_HARDWARE'
    #:
    WORKLOAD_MIGRATION = 'WORKLOAD_MIGRATION'


class PlanSetting(Enum):
    """Plan settings."""
    #:
    TRUE = 'true'
    #:
    FALSE = 'false'
    #:
    ENABLED = 'enabled'
    #:
    DISABLED = 'disabled'
    #:
    RUN = 'run'
    #:
    STOP = 'stop'
    #:
    ADD = 'add'
    #:
    DELETE = 'delete'
    #:
    REPLACE = 'replace'


class ServerResponse(Enum):
    """Turbonomic service responses."""
    #:
    TRUE = True
    #:
    FALSE = False
    #:
    SUCCESS = 'success'
    #:
    ERROR = 'error'


# ----------------------------------------------------
#  API Wrapper Classes
# ----------------------------------------------------
class Plan(object):
    """Plan instance.

    Args:
        connection (object): :class:`~vmtconnect.VMTConnection` object.
        spec (object, optional): :class:`PlanSpec` settings to apply to the market.
        market (str, optional): Base market UUID to apply the settings to.
            (default: Market)

    Attributes:
        duration (int): Plan duration in seconds, or None if unavailable.
        initialized (bool): Returns ``True`` if the market is initialized and usable.
        market_id (str): Market UUID, read-only attribute.
        market_name (str): Market name, read-only attribute.
        scenario_id (str): Scenario UUID, read-only attribute.
        scenario_name (str): Scenario name, read-only attribute.
        state (:class:`MarketState`): Current state of the market.
        start (:class:`~datetime.datetime`): Datetime object representing the
            start time, or None if no plan has been run.
    """
    # system level markets to block certain actions
    __system = ['Market', 'Market_Default']

    def __init__(self, connection, spec=None, market='Market'):
        self.__vmt = connection
        self.__init = False
        self.__scenario_id = None
        self.__scenario_name = spec.plan_name if spec is not None else self.__gen_scenario_name()
        self.__market_id = None
        self.__market_name = self.__gen_market_name()
        self.__plan = spec
        self.__plan_start = None
        self.__plan_end = None
        self.__plan_duration = None
        self.base_market = market

        ver = vmtconnect.VMTVersion(_VERSION_REQ, exclude=_VERSION_EXC)
        ver.check(connection.version)

    @property
    def initialized(self):
        return self.__init

    @property
    def state(self):
        if self.__init:
            return self.get_state()
        else:
            return False

    @property
    def start(self):
        return self.__plan_start

    @property
    def duration(self):
        return self.__plan_duration

    @property
    def scenario_id(self):
        return self.__scenario_id

    @property
    def scenario_name(self):
        return self.__scenario_name

    @property
    def market_id(self):
        return self.__market_id

    @property
    def market_name(self):
        return self.__market_name

    def __gen_scenario_name(self):
        return 'CUSTOM_' + datetime.datetime.today().strftime('%Y%m%d_%H%M%S')

    def __gen_market_name(self):
        return 'CUSTOM_' + self.__vmt.get_users('me')[0]['username'] + '_' \
               + str(int(time.time()))

    def __wait_for_stop(self):
        for x in range(0, self.__plan.abort_timeout):
            time.sleep(self.__plan.abort_poll_freq)
            if self.is_complete() or self.is_stopped():
                return True

        raise PlanError

    def __wait_for_plan(self):
        done = False

        def rnd_up(number, multiple):
            num = math.ceil(number) + (multiple - 1)
            return num - (num % multiple)

        while not done:
            if self.is_complete() or self.is_stopped():
                done = True
            elif self.__plan.timeout > 0 \
                 and datetime.datetime.now() >= (self.__plan_start + datetime.timedelta(minutes=self.__plan.timeout)):
                try:
                    self.stop()
                except vmtconnect.HTTP502Error:
                    pass
                except vmtconnect.HTTP500Error:
                    raise PlanError('Server error stopping plan')
                except vmtconnect.HTTPError:
                    raise PlanError('Plan stop command error')

                raise PlanExecutionExceeded()
            else:
                if self.__plan.poll_freq > 0:
                    wait = self.__plan.poll_freq
                else:
                    run_time = (datetime.datetime.now() - self.__plan_start).total_seconds()
                    wait = rnd_up(run_time/12, 5) if run_time < 600 else 60

                time.sleep(wait)

    def __delete(self):
        try:
            m = self.__vmt.request('markets', method='DELETE', uuid=self.__market_id)
            s = self.__vmt.request('scenarios', method='DELETE', uuid=self.__scenario_id)

            if m and s:
                return True
            else:
                raise PlanDeprovisionError()
        except:
            raise

    def __conf_add_entity(self, uuid, count=1, projection=[0]):
        conf = {}
        tgt = self.get_entity_profile(uuid)

        conf['type'] = 'ADD_REPEAT' if len(projection) > 1 else 'ADDED'
        conf['targets'] = [tgt]
        conf['value'] = int(count)
        conf['projectionDays'] = projection

        return conf

    def __conf_replace_entity(self, target, template, projection=[0]):
        conf = {}
        tgt = self.get_entity_profile(target)
        tmp = self.get_entity_profile(template)

        conf['type'] = 'REPLACED'
        conf['targets'] = [tgt, tmp]
        conf['projectionDays'] = projection

        return conf

    def __conf_del_entity(self, uuid, projection=[0]):
        conf = {}
        tgt = self.get_entity_profile(uuid)

        conf['type'] = 'REMOVED'
        conf['targets'] = [tgt]
        conf['projectionDays'] = projection

        return conf

    def __build_scope(self, spec):
        conf = {}
        scope = []

        if spec.scope is None:
            return self.__build_scope('Market')

        for uuid in spec.scope:
            scope.append(self.get_entity_profile(uuid))

        conf['type'] = 'SCOPE'
        conf['scope'] = scope

        return conf

    def __build_projection(self, spec):
        conf = {}
        days = [0]

        if spec.entities is not None:
            for e in spec.entities:
                if 'projection' in e:
                    days += e['projection']

        conf['type'] = 'PROJECTION_PERIODS'
        conf['projectionDays'] = list(set(days))
        conf['projectionDays'].sort()

        return conf

    def __build_entities(self, spec):
        conf = []

        for e in spec.entities:
            if e['action'] == PlanSetting.DELETE:
                conf.append(self.__conf_del_entity(e['id'], e['projection']))
            elif e['action'] == PlanSetting.ADD:
                conf.append(self.__conf_add_entity(e['id'], e['count'],
                                                   e['projection']))
            elif e['action'] == PlanSetting.REPLACE:
                conf.append(self.__conf_replace_entity(e['id'], e['template'],
                                                       e['projection']))

        return conf

    def __init_scenario(self):
        changes = []
        dto = {}

        changes.append(self.__build_scope(self.__plan))
        changes.append(self.__build_projection(self.__plan))
        changes += self.__build_entities(self.__plan)

        dto['type'] = self.__plan.type.value
        dto['changes'] = changes
        dto_string = json.dumps(dto, sort_keys=False)

        response = self.__vmt.request('scenarios/' + self.__scenario_name,
                                      method='POST', dto=dto_string)[0]

        self.__scenario_id = response['uuid']
        self.__scenario_name = response['displayName']

        return response['uuid']

    def __apply_scenario_options(self):
        param = urlencode({k: v for k,v in self.__plan.scenario_settings.items() if v is not None}) or None

        self.__vmt.request('scenarios/' + self.__scenario_id, method='PUT',
                           query=param)

        return True

    def __init_market(self):
        if 'plan_market_name' not in self.__plan.market_settings:
            self.__plan.market_settings.update({'plan_market_name': self.__market_name})

        param = urlencode({k: v for k,v in self.__plan.market_settings.items() if v is not None}) or None
        path = 'markets/{}/scenarios/{}'.format(self.base_market, self.__scenario_id)

        response = self.__vmt.request(path, method='POST', query=param)[0]

        self.__market_id = response['uuid']
        self.__market_name = response['displayName']

        return response['uuid']

    def __run(self, async=False):
        self.__init_scenario()
        self.__apply_scenario_options()
        self.__init_market()
        self.__init = True
        self.__plan_start = datetime.datetime.now()

        if async:
            return self.state

        self.__wait_for_plan()
        self.__plan_duration = (datetime.datetime.now() - self.__plan_start).total_seconds()

        return self.state

    def get_entity_profile(self, uuid):
        """Returns the given UUID in the required format for an input DTO.

        Args:
            uuid (str): UUID to format.

        Returns:
            dict: A formatted UUID.
        """
        return {'uuid': uuid}

    def get_stats(self):
        """Returns statistics for the market.

        Returns:
            list: A list of statistics by period.
        """
        return self.__vmt.get_market_stats(self.__market_id)

    def is_system(self):
        """Checks if the market is a protected system market.

        Returns:
            bool: ``True`` if the market is a designated system market, ``False`` otherwise.
        """
        if self.__market_name in self.__system:
            return True

        return False

    def is_state(self, state):
        """Checks if the market is in the given state.

        Args:
            state (:obj:`MarketState`): Market state to compare to.

        Returns:
            bool: ``True`` if matched, ``False`` otherwise.
        """
        try:
            if self.get_state() == state:
                return True
            else:
                return False
        except KeyError:
            return None

    def is_complete(self):
        """Returns ``True`` if the market completed successfully."""
        return self.is_state(MarketState.SUCCEEDED)

    def is_ready(self):
        """Returns ``True`` if market is initialized and ready to start."""
        return self.is_state(MarketState.READY_TO_START)

    def is_stopped(self):
        """Returns ``True`` if market state is stopped."""
        return self.is_state(MarketState.STOPPED)

    def is_running(self):
        """Returns ``True`` if market state is currently running."""
        return self.is_state(MarketState.RUNNING)

    def get_state(self):
        """Returns the current market state.

        Returns:
            :class:`MarketState`: Current market state.
        """
        try:
            market = self.__vmt.get_markets(uuid=self.__market_id)
            self.__init = True

            return MarketState[market[0]['state']]
        except Exception:
            raise

    def run(self):
        """Runs the market with currently applied scenario and settings."""
        run = 1

        while run < self.__plan.max_retry:
            try:
                return self.__run()
            except (vmtconnect.HTTP500Error, PlanError):
                run += 1
                pass

        raise PlanError('Retry limit reached.')

    def run_async(self):
        """Runs the market plan in asynchronous mode.

        When run asynchronously the plan will be started and the state returned
        immediately. All settings pertaining to polling, timeout, and retry
        will be ignored. The :class:`~Plan.duration` will not be recorded.
        """
        return self.__run(async=True)

    def stop(self):
        """Stops the market.

        Returns:
            bool: ``True`` upon success. Raises an exception otherwise.
        """
        try:
            self.__vmt.request('markets', uuid=self.__market_id, method='PUT',
                               query='operation=stop')
            self.__wait_for_stop()
            self.__plan_duration = (datetime.datetime.now() - self.__plan_start).total_seconds()

        except vmtconnect.HTTP500Error:
            raise
        except Exception as e:
            raise PlanError('Error stopping plan: {}'.format(e))

        return True

    def delete(self):
        """Removes the market.

        Returns:
            bool: ``True`` upon success, ``False`` otherwise.
        """
        if self.is_system():
            raise InvalidMarketError('Attempting to delete system market')
        elif not self.__init:
            raise InvalidMarketError('Market does not exist')

        if self.__delete() == ServerResponse.TRUE:
            self.__init = False
            return True
        else:
            return False


class PlanSpec(object):
    """Plan specification.

    Args:
        name (str): Name of the plan scenario.
        type (:class:`PlanType`): Type of plan to be run.
        scope (list, optional): Scope of the plan market.
        entities (list, optional): List of `entity definitions` to alter plan with. See `entity spec`_.
        **kwargs: Additional :ref:`scenario_param` and, or :ref:`market_param`.

    Attributes:
        abort_timeout (int): Abort timeout in minutes.
        abort_poll_freq (int): Abort status polling interval in seconds.
        max_retry (int): Plan retry limit.
        poll_freq (int): Status polling interval in seconds, 0 = dynamic.
        timeout (int): Plan timeout in minutes, 0 = infinite.
    """
    abort_timeout = 5
    abort_poll_freq = 5
    max_retry = 3
    poll_freq = 0
    timeout = 0

    # GET Query settings.
    __scenario_options = ['add_historical',
                          'datastore_provision',
                          'datastore_removal',
                          'description',
                          'host_provision',
                          'host_suspension',
                          'include_reservations',
                          'resize',
                          'set_hist_baseline',
                          'time']
    __market_options = ['ignore_constraints', 'plan_market_name']

    def __init__(self, name, type=PlanType.CUSTOM, scope=[], entities=[], **kwargs):
        self.plan_name = name
        self.market_settings = self.__parse_options(self.__market_options, kwargs)
        self.scenario_settings = self.__parse_options(self.__scenario_options, kwargs)
        self.entities = entities
        self.scope = scope
        self.type = type

    def __parse_options(self, fields, args):
        return {f: args[f] for f in fields if f in args}

    def add_template(self, id, count=1, periods=[0]):
        """Add a template.

        Alias to :class:`~PlanSpec.add_entity` provided for convenience.

        Args:
            id (str): Target entity UUID.
            count (int, optional): Number of copies to add. (default: 1)
            periods (list, optional): List of periods to add copies. (default: [0])
        """
        self.add_entity(id, count, periods)

    def add_entity(self, id, count=1, periods=[0]):
        """Add copies of an entity.

        Args:
            id (str): Target entity UUID.
            count (int, optional): Number of copies to add. (default: 1)
            periods (list, optional): List of periods to add copies. (default: [0])

        Notes:
            See plan periods.
        """
        self.entities.append({'id': id,
                              'action': PlanSetting.ADD,
                              'count': count,
                              'projection': periods})

    def replace_entity(self, id, replacement_id, count=1, periods=[0]):
        """Replace an entity with a template.

        Args:
            id (str): UUID of the entity to replace.
            replacement_id (str): Template UUID to use as a replacement.
            count (int, optional): Number of copies to add. (default: 1)
            periods (list, optional): List of periods to add copies. (default: [0])

        Notes:
            See plan periods.
        """
        self.entities.append({'id': id,
                              'template': replacement_id,
                              'action': PlanSetting.REPLACE,
                              'count': count,
                              'projection': periods})

    def delete_entity(self, id, periods=[0]):
        """Remove an entity.

        Args:
            id (str): Target entity UUID.
            periods (list, optional): List of periods to add copies. (default: [0])

        Notes:
            See plan periods.
        """
        self.entities.append({'id': id,
                              'action': PlanSetting.DELETE,
                              'projection': periods})<|MERGE_RESOLUTION|>--- conflicted
+++ resolved
@@ -22,11 +22,7 @@
         print('Critical failure: no enum module found')
 
 
-<<<<<<< HEAD
-__version__ = '1.1.1'
-=======
 __version__ = '1.2.0'
->>>>>>> d9aeea55
 __all__ = [
     'MarketError',
     'InvalidMarketError',
